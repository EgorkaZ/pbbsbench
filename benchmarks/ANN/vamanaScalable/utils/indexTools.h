--- conflicted
+++ resolved
@@ -102,35 +102,3 @@
 } 
 
 #endif  
-<<<<<<< HEAD
-
-
-=======
-
-//TODO fix to use custom allocator
-// template<typename T>
-// void random_index(parlay::sequence<Tvec_point<T>*> &v, int maxDeg){
-// 	size_t n = v.size(); 
-// 	parlay::parallel_for(0, n, [&] (size_t i){
-// 		// std::cout << "here1" << std::endl; 
-//     	std::random_device rd;    
-// 		std::mt19937 rng(rd());   
-// 		std::uniform_int_distribution<int> uni(0,n-1); 
-//     	// std::cout << "here2" << std::endl; 
-// 		//use a set to make sure each out neighbor is unique
-// 		std::set<int> indexset;
-// 		while(indexset.size() < maxDeg){
-// 			int j = uni(rng);;
-// 			//disallow self edges
-// 			if(j != i) indexset.insert(j);
-// 		}
-// 		// std::cout << "here3" << std::endl; 
-// 		for (std::set<int>::iterator it=indexset.begin(); it!=indexset.end(); ++it){
-//     		v[i] -> out_nbh.push_back(*it);
-// 		} 
-
-//     }, 1
-//     );
-// }
-
->>>>>>> c7029e61
