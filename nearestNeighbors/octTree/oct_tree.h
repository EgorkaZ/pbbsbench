--- conflicted
+++ resolved
@@ -43,13 +43,6 @@
   using slice_t = decltype(make_slice(parlay::sequence<indexed_point>()));
   using slice_v = decltype(make_slice(parlay::sequence<vtx*>()));
 
-<<<<<<< HEAD
-=======
-
-
-
-
->>>>>>> 1b70d5e7
     // takes a point, rounds each coordinate to an integer, and interleaves
   // the bits into "key_bits" total bits.
   // min_point is the minimmum x,y,z coordinate for all points
@@ -69,9 +62,7 @@
     return r;
   }
 
-<<<<<<< HEAD
-=======
-    // generates a box consisting of a lower left corner,
+  // generates a box consisting of a lower left corner,
   // and an upper right corner.
   template <typename Seq>
   static box get_box(Seq &V) { // parlay::sequence<vtx*> &V) {
@@ -87,7 +78,7 @@
     return parlay::reduce(pts, parlay::make_monoid(minmax,identity));
   }
 
->>>>>>> 1b70d5e7
+
   struct node { //should store what bit it has, then extract by shifting over while searching
 
   public:
@@ -164,11 +155,7 @@
 
     //pass in a function to compute nearest neighbors
     template <typename F>
-<<<<<<< HEAD
-    void map(F f) { // wait a sec, how come map() is a method in node() rather than o_tree()?
-=======
     void map(F f) { 
->>>>>>> 1b70d5e7
       if (is_leaf())
 	for (int i=0; i < size(); i++) f(P[i],this);
       else {
@@ -252,10 +239,6 @@
       }
     }
   }; // this ends the node structure
-<<<<<<< HEAD
-=======
-
->>>>>>> 1b70d5e7
   
   // A unique pointer to a tree node to ensure the tree is
   // destructed when the pointer is, and that  no copies are made.
@@ -319,11 +302,7 @@
     int cutoff = 32;
 
     // if run out of bit, or small then generate a leaf
-<<<<<<< HEAD
-    if (bit == 0 || n < LEAF_SIZE_CUTOFF) {
-=======
     if (bit == 0 || n < cutoff) {
->>>>>>> 1b70d5e7
       return node::new_leaf(Pts, bit); 
     } else {
 
