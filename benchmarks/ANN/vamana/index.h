--- conflicted
+++ resolved
@@ -1,269 +1,3 @@
-<<<<<<< HEAD
-// This code is part of the Problem Based Benchmark Suite (PBBS)
-// Copyright (c) 2011 Guy Blelloch and the PBBS team
-//
-// Permission is hereby granted, free of charge, to any person obtaining a
-// copy of this software and associated documentation files (the
-// "Software"), to deal in the Software without restriction, including
-// without limitation the rights (to use, copy, modify, merge, publish,
-// distribute, sublicense, and/or sell copies of the Software, and to
-// permit persons to whom the Software is furnished to do so, subject to
-// the following conditions:
-//
-// The above copyright notice and this permission notice shall be included
-// in all copies or substantial portions of the Software.
-//
-// THE SOFTWARE IS PROVIDED "AS IS", WITHOUT WARRANTY OF ANY KIND, EXPRESS
-// OR IMPLIED, INCLUDING BUT NOT LIMITED TO THE WARRANTIES OF
-// MERCHANTABILITY, FITNESS FOR A PARTICULAR PURPOSE AND
-// NONINFRINGEMENT. IN NO EVENT SHALL THE AUTHORS OR COPYRIGHT HOLDERS BE
-// LIABLE FOR ANY CLAIM, DAMAGES OR OTHER LIABILITY, WHETHER IN AN ACTION
-// OF CONTRACT, TORT OR OTHERWISE, ARISING FROM, OUT OF OR IN CONNECTION
-// WITH THE SOFTWARE OR THE USE OR OTHER DEALINGS IN THE SOFTWARE.
-
-#include <algorithm>
-#include "parlay/parallel.h"
-#include "parlay/primitives.h"
-#include "parlay/random.h"
-#include "parlay/alloc.h"
-#include "common/geometry.h"
-#include <random>
-#include <set>
-#include <math.h>
-
-extern bool report_stats;
-
-
-template<typename T>
-struct knn_index{
-	int maxDeg;
-	int beamSize;
-	// int k; 
-	double r2_alpha; //alpha parameter for round 2 of robustPrune
-	unsigned d;
-	using tvec_point = Tvec_point<T>;
-	using fvec_point = Tvec_point<float>;
-	tvec_point* medoid; 
-	using pid = std::pair<int, float>;
-	using slice_tvec = decltype(make_slice(parlay::sequence<tvec_point*>()));
-	using index_pair = std::pair<int, int>;
-	using slice_idx = decltype(make_slice(parlay::sequence<index_pair>()));
-
-	knn_index(int md, int bs, double a, unsigned dim) : maxDeg(md), beamSize(bs), r2_alpha(a), d(dim) {}
-
-	parlay::sequence<float> centroid_helper(slice_tvec a){
-		if(a.size() == 1){
-			parlay::sequence<float> centroid_coords = parlay::sequence<float>(d);
-			for(int i=0; i<d; i++) centroid_coords[i] = static_cast<float>((a[0]->coordinates)[i]);
-			return centroid_coords;
-		}
-		else{
-			size_t n = a.size();
-			parlay::sequence<float> c1;
-			parlay::sequence<float> c2;
-			parlay::par_do_if(n>1000,
-				[&] () {c1 = centroid_helper(a.cut(0, n/2));},
-				[&] () {c2 = centroid_helper(a.cut(n/2, n));}
-			);
-			parlay::sequence<float> centroid_coords = parlay::sequence<float>(d);
-			for(int i=0; i<d; i++){
-				float result = (c1[i] + c2[i])/2;
-				centroid_coords[i] = result;
-			}
-			return centroid_coords;
-		}
-	}
-
-	tvec_point* medoid_helper(fvec_point* centroid, slice_tvec a){
-		if(a.size() == 1){
-			return a[0];
-		}
-		else{
-			size_t n = a.size();
-			tvec_point* a1;
-			tvec_point* a2;
-			parlay::par_do_if(n>1000,
-				[&] () {a1 = medoid_helper(centroid, a.cut(0, n/2));},
-				[&] () {a2 = medoid_helper(centroid, a.cut(n/2, n));}
-			);
-			float d1 = distance(centroid->coordinates.begin(), a1->coordinates.begin(), d);
-			float d2 = distance(centroid->coordinates.begin(), a2->coordinates.begin(), d);
-			if(d1<d2) return a1;
-			else return a2;
-		}
-	}
-
-	//computes the centroid and then assigns the approx medoid as the point in v
-	//closest to the centroid
-	void find_approx_medoid(parlay::sequence<Tvec_point<T>*> &v){
-		size_t n = v.size();
-		parlay::sequence<float> centroid = centroid_helper(parlay::make_slice(v));
-		fvec_point centroidp = Tvec_point<float>();
-		centroidp.coordinates = parlay::make_slice(centroid);
-		medoid = medoid_helper(&centroidp, parlay::make_slice(v)); 
-		std::cout << "Medoid ID: " << medoid->id << std::endl; 
-	}
-
-	void print_set(std::set<int> myset){
-		std::cout << "["; 
-		for (std::set<int>::iterator it=myset.begin(); it!=myset.end(); ++it){
-			std::cout << *it << ", ";
-		}
-		std::cout << "]" << std::endl; 
-	}
-
-	//robustPrune routine as found in DiskANN paper, with the exception that the new candidate set
-	//is added to the field new_nbhs instead of directly replacing the out_nbh of p
-	void robustPrune(tvec_point* p, parlay::sequence<pid> candidates, parlay::sequence<tvec_point*> &v, double alpha){
-		//make sure the candidate set does not include p
-		auto pred = [&] (pid a){return a.first == p->id;};
-		if(find_if(candidates, pred) != candidates.end()) candidates.erase(find_if(candidates, pred));
-		//add out neighbors of p to the candidate set
-		for(int i=0; i<(p->out_nbh.size()); i++){
-			candidates.push_back(std::make_pair(p->out_nbh[i], 
-				distance(v[p->out_nbh[i]]->coordinates.begin(), p->coordinates.begin(), d)));
-		}  
-		//sort the candidate set in reverse order according to distance from p
-		auto less = [&] (pid a, pid b) {return a.second > b.second;};
-		parlay::sort_inplace(candidates, less);
-		parlay::sequence<int> new_nbhs = parlay::sequence<int>();
-		while(new_nbhs.size() <= maxDeg && candidates.size() > 0){
-			int c = candidates.size();
-			parlay::sequence<bool> deleteFlags = parlay::tabulate(c, [&] (size_t i) {return true;});
-			int p_star = candidates[c-1].first;
-			deleteFlags[c-1] = false;
-			new_nbhs.push_back(p_star);
-			for(int i=0; i<c-1; i++){
-				int p_prime = candidates[i].first;
-				float dist_starprime = distance(v[p_star]->coordinates.begin(), v[p_prime]->coordinates.begin(), d);
-				float dist_pprime = distance(p->coordinates.begin(), v[p_prime]->coordinates.begin(), d);
-				if(alpha*dist_starprime <= dist_pprime) deleteFlags[i] = false;
-			}
-			auto new_candidates = parlay::pack(candidates, deleteFlags);
-			candidates = new_candidates;
-		}
-		p->new_out_nbh = new_nbhs;
-	}
-
-	//robustPrune routine as found in DiskANN paper, with the exception that the new candidate set
-	//is added to the field new_nbhs instead of directly replacing the out_nbh of p
-	void robustPrune(Tvec_point<T>* p, parlay::sequence<int> candidates, parlay::sequence<Tvec_point<T>*> &v, double alpha){
-		//make sure the candidate set does not include p
-		if(parlay::find(candidates, p->id) != candidates.end()) candidates.erase(parlay::find(candidates, p->id));
-		//add out neighbors of p to the candidate set
-		for(int i=0; i<(p->out_nbh.size()); i++){
-			candidates.push_back(p->out_nbh[i]);
-		}  
-		//sort the candidate set in reverse order according to distance from p
-		auto less = [&] (int a, int b){
-			return distance(v[a]->coordinates.begin(), p->coordinates.begin(), d) > 
-			distance(v[b]->coordinates.begin(), p->coordinates.begin(), d);
-		};
-		parlay::sort_inplace(candidates, less);
-		parlay::sequence<int> new_nbhs = parlay::sequence<int>();
-		while(new_nbhs.size() <= maxDeg && candidates.size() > 0){
-			int c = candidates.size();
-			parlay::sequence<bool> deleteFlags = parlay::tabulate(c, [&] (size_t i) {return true;});
-			int p_star = candidates[c-1];
-			deleteFlags[c-1] = false;
-			new_nbhs.push_back(p_star);
-			for(int i=0; i<c-1; i++){
-				int p_prime = candidates[i];
-				float dist_starprime = distance(v[p_star]->coordinates.begin(), v[p_prime]->coordinates.begin(), d);
-				float dist_pprime = distance(p->coordinates.begin(), v[p_prime]->coordinates.begin(), d);
-				if(alpha*dist_starprime <= dist_pprime) deleteFlags[i] = false;
-			}
-			auto new_candidates = parlay::pack(candidates, deleteFlags);
-			candidates = new_candidates;
-		}
-		p->new_out_nbh = new_nbhs;
-	}
-
-	using seq_allocator = parlay::type_allocator<parlay::sequence<int>>;
-
-	void build_index(parlay::sequence<Tvec_point<T>*> &v, bool from_empty = true, bool two_pass = true){
-		parlay::sequence<int> *foo = seq_allocator::alloc();
-
-		(*foo).reserve(maxDeg);
-		(*foo)[0] = 0;
-		clear(v);
-		//populate with random edges
-		if(not from_empty) random_index(v, maxDeg);
-		//find the medoid, which each beamSearch will begin from
-		find_approx_medoid(v);
-		build_index_inner(v, 1.0, 2, .1);
-		if(two_pass) build_index_inner(v, r2_alpha, 2, .1);  
-	}
-
-	void build_index_inner(parlay::sequence<Tvec_point<T>*> &v, double alpha = 1.0, double base = 2,
-	double max_fraction = 1.0, bool random_order = false){
-		size_t n = v.size();
-		size_t inc = 0;
-		parlay::sequence<int> rperm;
-		if(random_order) rperm = parlay::random_permutation<int>(static_cast<int>(n), time(NULL));
-		else rperm = parlay::tabulate(v.size(), [&] (int i) {return i;});
-		size_t count = 0;
-		while(count < n){
-			size_t floor;
-			size_t ceiling;
-			if(pow(base,inc) <= n*max_fraction){
-				floor = static_cast<size_t>(pow(base, inc))-1;
-				ceiling = std::min(static_cast<size_t>(pow(base, inc+1)), n)-1;
-				count = std::min(static_cast<size_t>(pow(base, inc+1)), n)-1;
-			} else{
-				floor = count;
-				ceiling = std::min(count + static_cast<size_t>(n*max_fraction), n)-1;
-				count += static_cast<size_t>(n*max_fraction);
-			}
-			//search for each node starting from the medoid, then call
-			//robustPrune with the visited list as its candidate set
-			parlay::parallel_for(floor, ceiling, [&] (size_t i){
-				parlay::sequence<pid> visited = (beam_search(v[rperm[i]], v, medoid, beamSize, d)).second;
-				if(report_stats) v[rperm[i]]->cnt = visited.size();
-				robustPrune(v[rperm[i]], visited, v, alpha);
-			});
-			//make each edge bidirectional by first adding each new edge
-			//(i,j) to a sequence, then semisorting the sequence by key values
-			parlay::sequence<parlay::sequence<index_pair>> to_flatten = 
-				parlay::sequence<parlay::sequence<index_pair>>(ceiling-floor);
-			parlay::parallel_for(floor, ceiling, [&] (size_t i){
-				parlay::sequence<int> new_nbh = v[rperm[i]]->new_out_nbh;
-				parlay::sequence<index_pair> edges = parlay::sequence<index_pair>(new_nbh.size());
-				for(int j=0; j<new_nbh.size(); j++){
-					edges[j] = std::make_pair(new_nbh[j], rperm[i]);
-				}
-				to_flatten[i-floor] = edges;
-				v[rperm[i]]->out_nbh = new_nbh;
-				(v[rperm[i]]->new_out_nbh).clear();
-			});
-			auto new_edges = parlay::flatten(to_flatten);
-			auto grouped_by = parlay::group_by_key(new_edges);
-			//finally, add the bidirectional edges; if they do not make 
-			//the vertex exceed the degree bound, just add them to out_nbhs;
-			//otherwise, use robustPrune on the vertex with user-specified alpha
-			parlay::parallel_for(0, grouped_by.size(), [&] (size_t j){
-				size_t index = grouped_by[j].first;
-				parlay::sequence<int> candidates = grouped_by[j].second;
-				int newsize = candidates.size() + (v[index]->out_nbh).size();
-				if(newsize <= maxDeg){
-					for(int k=0; k<candidates.size(); k++){ //try concatenating instead of pushing back
-						(v[index]->out_nbh).push_back(candidates[k]);
-					}
-				} else{ 
-					robustPrune(v[index], candidates, v, alpha);
-					parlay::sequence<int> new_nbh = v[index]->new_out_nbh;
-					v[index]->out_nbh = new_nbh;
-					(v[index]->new_out_nbh).clear();
-				}
-			});
-			inc += 1; 
-		}
-	}
-
-	void searchNeighbors(parlay::sequence<Tvec_point<T>*> &q, parlay::sequence<Tvec_point<T>*> &v, int beamSizeQ, int k){
-		searchFromSingle(q, v, beamSizeQ, k, d, medoid);
-	}
-=======
 // This code is part of the Problem Based Benchmark Suite (PBBS)
 // Copyright (c) 2011 Guy Blelloch and the PBBS team
 //
@@ -540,5 +274,4 @@
 	void searchNeighbors(parlay::sequence<Tvec_point<T>*> &q, parlay::sequence<Tvec_point<T>*> &v, int beamSizeQ, int k){
 		searchFromSingle(q, v, beamSizeQ, k, d, medoid);
 	}
->>>>>>> a624f36a
 };